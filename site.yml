--- conflicted
+++ resolved
@@ -1,13 +1,4 @@
 ---
-<<<<<<< HEAD
-- hosts: all
-  pre_tasks:
-    - name: Verify Ansible meets Cluster's version requirements.
-      assert:
-        that: "ansible_version.full | version_compare('2.5', '>=')"
-        msg: >
-          "You must update Ansible to at least 2.5 to use this Ansible playbook."
-=======
 - name: finisher script
   hosts: management
   tasks:
@@ -31,7 +22,7 @@
 
           ######################
         dest: /etc/motd
->>>>>>> 20c81f19
+
 - name: common
   hosts: all
   tags: common
