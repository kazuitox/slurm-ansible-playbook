--- conflicted
+++ resolved
@@ -17,11 +17,8 @@
   - mpich-devel
   - openmpi-devel
   - openmpi3-devel
-<<<<<<< HEAD
   - rdma-core-devel
-=======
   - devtoolset-8
->>>>>>> ece81bab
   - "@Development Tools"
 
 monitoring_role: master
